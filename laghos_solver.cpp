--- conflicted
+++ resolved
@@ -373,13 +373,7 @@
          {
             dvc_gf.MakeRef(&H1compFESpace, dS_dt, H1Vsize + c*size);
             rhs_c_gf.MakeRef(&H1compFESpace, rhs, c*size);
-<<<<<<< HEAD
             // dvc_gf = 0.0; // initialized above
-=======
-            //rhs_c_gf.Print();
-            //printf("\n\t\033[33m[SolveVelocity] rhs_c_gf=%.15e \033[m", rhs_c_gf*rhs_c_gf);fflush(0);
-            dvc_gf = 0.0;
->>>>>>> 2ab7e927
             Array<int> c_tdofs;
             const int bdr_attr_max = H1FESpace.GetMesh()->bdr_attributes.Max();
             Array<int> ess_bdr(bdr_attr_max);
@@ -447,32 +441,16 @@
    LinearForm *e_source = NULL;
    if (source_type == 1) // 2D Taylor-Green.
    {
-<<<<<<< HEAD
       // FIXME: remove the commented code below
       // Vector* sptr = (Vector*) &S;
       // x_gf.MakeRef(&H1FESpace, *sptr, 0);
       // x_gf.Pull();
       // Device::Disable(true);
-=======
-      Vector* sptr = (Vector*) &S;
-      x_gf.MakeRef(&H1FESpace, *sptr, 0);
-      x_gf.Pull();
-      //Device::Disable(true);
-      const bool d_enabled = Device::IsEnabled();
-      if (d_enabled) { Device::Disable(); }
->>>>>>> 2ab7e927
       e_source = new LinearForm(&L2FESpace);
       TaylorCoefficient coeff;
       DomainLFIntegrator *d = new DomainLFIntegrator(coeff, &integ_rule);
       e_source->AddDomainIntegrator(d);
       e_source->Assemble();
-<<<<<<< HEAD
-      // FIXME: remove the commented code below
-      // Device::Enable(true);
-=======
-      //Device::Enable(true);
-      if (d_enabled) { Device::Enable(); }
->>>>>>> 2ab7e927
    }
    Array<int> l2dofs;
    if (p_assembly)
